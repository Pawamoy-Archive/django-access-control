--- conflicted
+++ resolved
@@ -13,10 +13,6 @@
 [report]
 show_missing = true
 precision = 2
-<<<<<<< HEAD
-omit = 
-=======
 omit =
->>>>>>> 547cfeb3
     *migrations*
     tests/*