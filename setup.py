#!/usr/bin/env python
# -*- encoding: utf-8 -*-

"""
Setup script.

Uses setuptools.
Long description is a concatenation of README.rst and CHANGELOG.rst.
"""

from __future__ import absolute_import, print_function

import io
import re
from glob import glob
from os.path import basename, dirname, join, splitext

from setuptools import find_packages, setup


def read(*names, **kwargs):
    """Read a file in current directory."""
    return io.open(
        join(dirname(__file__), *names),
        encoding=kwargs.get('encoding', 'utf8')
    ).read()


setup(
    name='django-access-control',
    version='0.2.4',
    license='ISC',
    description='Control how users access resources in your Django project.',
    long_description='%s\n%s' % (
        re.compile('^.. start-badges.*^.. end-badges', re.M | re.S)
            .sub('', read('README.rst')),
        re.sub(':[a-z]+:`~?(.*?)`', r'``\1``', read('CHANGELOG.rst'))
    ),
    author='Timothee Mazzucotelli',
    author_email='timothee.mazzucotelli@gmail.com',
    url='https://github.com/Pawamoy/django-access-control',
    packages=find_packages('src'),
    package_dir={'': 'src'},
    py_modules=[splitext(basename(path))[0] for path in glob('src/*.py')],
    include_package_data=True,
    zip_safe=False,
    classifiers=[
        # http://pypi.python.org/pypi?%3Aaction=list_classifiers
        'Development Status :: 3 - Alpha',
        'Intended Audience :: Developers',
        'License :: OSI Approved :: ISC License (ISCL)',
        'Operating System :: Unix',
        'Operating System :: POSIX',
        'Operating System :: Microsoft :: Windows',
        'Programming Language :: Python',
        'Programming Language :: Python :: 2.7',
        'Programming Language :: Python :: 3',
        'Programming Language :: Python :: 3.4',
        'Programming Language :: Python :: 3.5',
<<<<<<< HEAD
        'Framework :: Django',
        # 'Framework :: Django :: 1.8',
        # 'Framework :: Django :: 1.9',
        # 'Framework :: Django :: 1.10',
=======
        'Programming Language :: Python :: 3.6',
>>>>>>> 79e98070
        'Programming Language :: Python :: Implementation :: PyPy',
        'Topic :: Utilities',
    ],
    keywords=[
        'django-access-control',
    ],
    install_requires=[
        # eg: 'aspectlib==1.1.1', 'six>=1.7',
    ],
    extras_require={
        # eg:
        #   'rst': ['docutils>=0.11'],
        #   ':python_version=="2.6"': ['argparse'],
    },
)<|MERGE_RESOLUTION|>--- conflicted
+++ resolved
@@ -57,15 +57,12 @@
         'Programming Language :: Python :: 3',
         'Programming Language :: Python :: 3.4',
         'Programming Language :: Python :: 3.5',
-<<<<<<< HEAD
+        'Programming Language :: Python :: 3.6',
+        'Programming Language :: Python :: Implementation :: PyPy',
         'Framework :: Django',
         # 'Framework :: Django :: 1.8',
         # 'Framework :: Django :: 1.9',
         # 'Framework :: Django :: 1.10',
-=======
-        'Programming Language :: Python :: 3.6',
->>>>>>> 79e98070
-        'Programming Language :: Python :: Implementation :: PyPy',
         'Topic :: Utilities',
     ],
     keywords=[
