# -*- coding: utf-8 -*-

<<<<<<< HEAD
from django.contrib.auth.models import User
from django.db import models
=======
"""Main test script."""



>>>>>>> b3967167
from django.test import TestCase

from django_fake_model import models as f

from accesscontrol import Control, Permission
from accesscontrol.dsm import DSM
from accesscontrol.models import Access, AccessAttempt


class FakeUser(f.FakeModel, User):
    pass


class FakeResource(f.FakeModel, models.Model):
    name = models.CharField(max_length=100)


class FakeResourceAccess(f.FakeModel, Access):
    @classmethod
    def implicit_perms(cls, user, resource=None):
        user_id, resource_id = Access._user_resource_id(user, resource)
        if user_id == resource_id:
            return Permission.ALL
        elif resource is None:
            return Permission.CREATE,
        return ()


class FakeResourceAccessAttempt(f.FakeModel, AccessAttempt):
    pass


authorize, allow, deny, forget = Control({
    FakeResource: (FakeResourceAccess, FakeResourceAccessAttempt)
}).get_controls()


@FakeUser.fake_me
@FakeResource.fake_me
@FakeResourceAccess.fake_me
@FakeResourceAccessAttempt.fake_me
class MainTestCase(TestCase):
    """Main Django test case"""
    def setUp(self):
        self.users = [
            User.objects.create_user(username='user 1', email='', password='password 1'),
            User.objects.create_user(username='user 2', email='', password='password 2'),
            User.objects.create_user(username='user 3', email='', password='password 3'),
            User.objects.create_user(username='user 4', email='', password='password 4'),
            User.objects.create_user(username='user 5', email='', password='password 5'),
        ]
        self.resources = [
            FakeResource.objects.create(name='resource 1'),
            FakeResource.objects.create(name='resource 2'),
            FakeResource.objects.create(name='resource 3'),
            FakeResource.objects.create(name='resource 4'),
            FakeResource.objects.create(name='resource 5'),
        ]

    def test_implicit_rights(self):
        for u, user in enumerate(self.users):
            for r, resource in enumerate(self.resources):
                if u == r:
                    assert authorize(user, Permission.SEE, resource)
                    assert authorize(user, Permission.CHANGE, resource)
                    assert authorize(user, Permission.DELETE, resource)
                    assert authorize(user, Permission.CREATE, resource)
                else:
                    assert not authorize(user, Permission.SEE, resource)
                    assert not authorize(user, Permission.CHANGE, resource)
                    assert not authorize(user, Permission.DELETE, resource)
                    assert not authorize(user, Permission.CREATE, resource)

        for user in self.users:
            assert authorize(user, Permission.CREATE, FakeResource)

    def test_implicit_access_attempts(self):
        self.test_implicit_rights()

        for u, user in enumerate(self.users):
            for r, resource in enumerate(self.resources):
                if u == r:
                    for perm in Permission.GENERAL_PERMS:
                        assert FakeResourceAccessAttempt.objects.get(
                            usr=user.id, res=resource.id, val=perm, response=True, implicit=True
                        )
                else:
                    for perm in Permission.GENERAL_PERMS:
                        assert FakeResourceAccessAttempt.objects.get(
                            usr=user.id, res=resource.id, val=perm, response=False, implicit=True
                        )

        for user in self.users:
            assert FakeResourceAccessAttempt.objects.get(
                usr=user.id, res=None, val=Permission.CREATE, response=True, implicit=True)

    def test_explicit_rights(self):
        for resource in self.resources:
            allow(self.users[0], Permission.SEE, resource)
            allow(self.users[0], Permission.CHANGE, resource)
            allow(self.users[0], Permission.DELETE, resource)

        allow(self.users[0], Permission.CREATE, FakeResource)

        for resource in self.resources:
            assert authorize(self.users[0], Permission.SEE, resource)
            assert authorize(self.users[0], Permission.CHANGE, resource)
            assert authorize(self.users[0], Permission.DELETE, resource)

        assert authorize(self.users[0], Permission.CREATE, 'FakeResource')

        forget(self.users[0], Permission.DELETE, self.resources[-1])
        assert not authorize(self.users[0], Permission.DELETE, self.resources[-1])

        for resource in self.resources:
            deny(self.users[-1], Permission.SEE, resource)
            deny(self.users[-1], Permission.CHANGE, resource)
            deny(self.users[-1], Permission.DELETE, resource)

        deny(self.users[-1], Permission.CREATE, 'FakeResource')

        for resource in self.resources:
            assert not authorize(self.users[-1], Permission.SEE, resource)
            assert not authorize(self.users[-1], Permission.CHANGE, resource)
            assert not authorize(self.users[-1], Permission.DELETE, resource)

        assert not authorize(self.users[-1], Permission.CREATE, FakeResource)

        forget(self.users[-1], Permission.CREATE, FakeResource)
        assert authorize(self.users[-1], Permission.CREATE, FakeResource)

    def test_explicit_access_attempts(self):
        self.test_explicit_rights()

        for resource in self.resources:
            assert FakeResourceAccessAttempt.objects.get(
                usr=self.users[0].id, val=Permission.SEE, res=resource.id,
                response=True, implicit=False)
            assert FakeResourceAccessAttempt.objects.get(
                usr=self.users[0].id, val=Permission.CHANGE, res=resource.id,
                response=True, implicit=False)
            assert FakeResourceAccessAttempt.objects.get(
                usr=self.users[0].id, val=Permission.DELETE, res=resource.id,
                response=True, implicit=False)

        assert FakeResourceAccessAttempt.objects.get(
            usr=self.users[0].id, val=Permission.CREATE, res=None,
            response=True, implicit=False)

        assert FakeResourceAccessAttempt.objects.get(
            usr=self.users[0].id, val=Permission.DELETE, res=self.resources[-1].id,
            response=False, implicit=True)

        for resource in self.resources:
            assert FakeResourceAccessAttempt.objects.get(
                usr=self.users[-1].id, val=Permission.SEE, res=resource.id,
                response=False, implicit=False)
            assert FakeResourceAccessAttempt.objects.get(
                usr=self.users[-1].id, val=Permission.CHANGE, res=resource.id,
                response=False, implicit=False)
            assert FakeResourceAccessAttempt.objects.get(
                usr=self.users[-1].id, val=Permission.DELETE, res=resource.id,
                response=False, implicit=False)

        assert FakeResourceAccessAttempt.objects.get(
            usr=self.users[-1].id, val=Permission.CREATE, res=None,
            response=False, implicit=False)

        assert FakeResourceAccessAttempt.objects.get(
            usr=self.users[-1].id, val=Permission.CREATE, res=None,
            response=True, implicit=True)

    def test_implicit_rights_again(self):
        self.test_explicit_rights()

        access_attempts_number = FakeResourceAccessAttempt.objects.all().count()

        assert FakeResourceAccess.authorize_implicit(
            self.users[-1], Permission.SEE, self.resources[-1])
        assert FakeResourceAccess.authorize_implicit(
            self.users[-1], Permission.CHANGE, self.resources[-1])
        assert FakeResourceAccess.authorize_implicit(
            self.users[-1], Permission.DELETE, self.resources[-1])

        assert FakeResourceAccessAttempt.objects.all().count() == access_attempts_number

    def test_matrix(self):
        matrix = DSM(FakeResource, FakeResourceAccess)
        heatmap = matrix.to_highcharts_heatmap()
        heatmap_implicit = matrix.to_highcharts_heatmap(implicit=True)
        return True<|MERGE_RESOLUTION|>--- conflicted
+++ resolved
@@ -1,14 +1,10 @@
 # -*- coding: utf-8 -*-
 
-<<<<<<< HEAD
+"""Main test script."""
+
 from django.contrib.auth.models import User
 from django.db import models
-=======
-"""Main test script."""
 
-
-
->>>>>>> b3967167
 from django.test import TestCase
 
 from django_fake_model import models as f
