[tox]
envlist =
    clean,check,docs,linkcheck,
    py27-django18,
    py27-django19,
    py27-django110,
    py34-django18,
    py34-django19,
    py34-django110,
    py35-django18,
    py35-django19,
    py35-django110,
    py36-django18,
    py36-django19,
    py36-django110,
    py37-dev-django18,
    py37-dev-django19,
    py37-dev-django110,
    pypy-django18,
    pypy-django19,
    pypy-django110,
    report
skip_missing_interpreters = true

[testenv]
setenv =
    PYTHONPATH = {toxinidir}:{toxinidir}/src:{toxinidir}/tests
    PYTHONUNBUFFERED=yes
commands = {posargs:pytest --cov --cov-report=term-missing -vv runtests.py tests}
deps =
    django18: Django>=1.8,<1.9
    django19: Django>=1.9,<1.10
    django110: Django>=1.10,<1.11
    -r{toxinidir}/requirements/test.txt
passenv = *
usedevelop = false
<<<<<<< HEAD
basepython =
    {docs,linkcheck,detox,clean,check,report,codecov,coveralls,codacy}: {env:TOXPYTHON:python3.5}
    py26: python2.6
    py27: python2.7
    py32: python3.2
    py33: python3.3
    py34: python3.4
    py35: python3.5
    py35-dev: python3.5
    py36: python3.6
    py36-dev: python3.6
    py37-dev: python3.7
    pypy: pypy
=======
>>>>>>> 6130e55e

[testenv:detox]
deps = detox
skip_install = true
commands =
    detox -e clean,check,docs,linkcheck,py27-django18,py27-django19,py27-django110,py34-django18,py34-django19,py34-django110,py35-django18,py35-django19,py35-django110,py36-django18,py36-django19,py36-django110,py37-dev-django18,py37-dev-django19,py37-dev-django110,pypy-django18,pypy-django19,pypy-django110,
    tox -e report

[testenv:docs]
setenv = SPELLCHECK=1
skip_install = true
deps =
    -r{toxinidir}/docs/requirements.txt
    sphinxcontrib-spelling
    pyenchant
commands =
    sphinx-build -b spelling docs dist/docs
    sphinx-build {posargs:-E} -b html docs dist/docs

[testenv:linkcheck]
skip_install = true
deps = -r{toxinidir}/docs/requirements.txt
commands = sphinx-build -b linkcheck docs dist/docs

[testenv:check]
deps =
    docutils
    check-manifest
    readme-renderer
    pygments
    isort
    prospector
    bandit
    safety
skip_install = true
commands =
    python setup.py check --strict --metadata --restructuredtext
    check-manifest {toxinidir}
    isort --check-only --diff --recursive src tests setup.py
    safety check -r {toxinidir}/requirements/base.txt
    bandit -r {toxinidir}/src/
    prospector -0 {toxinidir}

[testenv:report]
deps = coverage
skip_install = true
commands =
    coverage combine --append
    coverage report
    coverage html

[testenv:clean]
commands = coverage erase
skip_install = true
deps = coverage

[testenv:codacy]
deps = 
    codacy-coverage
    coverage
skip_install = true
commands =
    coverage combine --append
    coverage report
    coverage xml --ignore-errors
    python-codacy-coverage []
<|MERGE_RESOLUTION|>--- conflicted
+++ resolved
@@ -34,22 +34,6 @@
     -r{toxinidir}/requirements/test.txt
 passenv = *
 usedevelop = false
-<<<<<<< HEAD
-basepython =
-    {docs,linkcheck,detox,clean,check,report,codecov,coveralls,codacy}: {env:TOXPYTHON:python3.5}
-    py26: python2.6
-    py27: python2.7
-    py32: python3.2
-    py33: python3.3
-    py34: python3.4
-    py35: python3.5
-    py35-dev: python3.5
-    py36: python3.6
-    py36-dev: python3.6
-    py37-dev: python3.7
-    pypy: pypy
-=======
->>>>>>> 6130e55e
 
 [testenv:detox]
 deps = detox
@@ -107,7 +91,7 @@
 deps = coverage
 
 [testenv:codacy]
-deps = 
+deps =
     codacy-coverage
     coverage
 skip_install = true
@@ -115,4 +99,4 @@
     coverage combine --append
     coverage report
     coverage xml --ignore-errors
-    python-codacy-coverage []
+    python-codacy-coverage []