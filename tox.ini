--- conflicted
+++ resolved
@@ -1,5 +1,5 @@
 [tox]
-envlist = 
+envlist =
     clean,check,docs,linkcheck,
     py27-django18,
     py27-django19,
@@ -23,27 +23,18 @@
 skip_missing_interpreters = true
 
 [testenv]
-setenv = 
+setenv =
     PYTHONPATH = {toxinidir}:{toxinidir}/src:{toxinidir}/tests
     PYTHONUNBUFFERED=yes
 commands = {posargs:pytest --cov --cov-report=term-missing -vv runtests.py tests}
-deps = 
+deps =
     django18: Django>=1.8,<1.9
     django19: Django>=1.9,<1.10
     django110: Django>=1.10,<1.11
     -r{toxinidir}/requirements/test.txt
 passenv = *
 usedevelop = false
-<<<<<<< HEAD
 basepython =
-    pypy: {env:TOXPYTHON:pypy}
-    py27: {env:TOXPYTHON:python2.7}
-    py34: {env:TOXPYTHON:python3.4}
-    py35: {env:TOXPYTHON:python3.5}
-    {docs,detox}: python2.7
-    {clean,check,report,codecov,coveralls}: python3.5
-=======
-basepython = 
     {docs,linkcheck,detox,clean,check,report,codecov,coveralls,codacy}: {env:TOXPYTHON:python3.5}
     py26: python2.6
     py27: python2.7
@@ -56,23 +47,22 @@
     py36-dev: python3.6
     py37-dev: python3.7
     pypy: pypy
->>>>>>> 79e98070
 
 [testenv:detox]
 deps = detox
 skip_install = true
-commands = 
+commands =
     detox -e clean,check,docs,linkcheck,py27-django18,py27-django19,py27-django110,py34-django18,py34-django19,py34-django110,py35-django18,py35-django19,py35-django110,py36-django18,py36-django19,py36-django110,py37-dev-django18,py37-dev-django19,py37-dev-django110,pypy-django18,pypy-django19,pypy-django110,
     tox -e report
 
 [testenv:docs]
 setenv = SPELLCHECK=1
 skip_install = true
-deps = 
+deps =
     -r{toxinidir}/docs/requirements.txt
     sphinxcontrib-spelling
     pyenchant
-commands = 
+commands =
     sphinx-build -b spelling docs dist/docs
     sphinx-build {posargs:-E} -b html docs dist/docs
 
@@ -82,7 +72,7 @@
 commands = sphinx-build -b linkcheck docs dist/docs
 
 [testenv:check]
-deps = 
+deps =
     docutils
     check-manifest
     readme-renderer
@@ -92,7 +82,7 @@
     bandit
     safety
 skip_install = true
-commands = 
+commands =
     python setup.py check --strict --metadata --restructuredtext
     check-manifest {toxinidir}
     isort --check-only --diff --recursive src tests setup.py
@@ -103,7 +93,7 @@
 [testenv:report]
 deps = coverage
 skip_install = true
-commands = 
+commands =
     coverage combine --append
     coverage report
     coverage html
@@ -116,7 +106,7 @@
 [testenv:codecov]
 deps = codecov
 skip_install = true
-commands = 
+commands =
     coverage combine --append
     coverage report
     coverage xml --ignore-errors
