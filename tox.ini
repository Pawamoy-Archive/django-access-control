--- conflicted
+++ resolved
@@ -66,10 +66,6 @@
 commands = coverage erase
 skip_install = true
 deps = coverage
-<<<<<<< HEAD
-=======
-
-
 
 [testenv:codecov]
 deps = codecov
@@ -79,4 +75,3 @@
     coverage report
     coverage xml --ignore-errors
     codecov []
->>>>>>> f633d317
